--- conflicted
+++ resolved
@@ -9,43 +9,10 @@
 */
 void vertexModelBase::initializeVertexModelBase(int n)
     {
-<<<<<<< HEAD
     //call initializer chain...sets Ncells = n
     initializeSimpleVertexModelBase(n);
 
     initializeEdgeFlipLists();
-=======
-    //set number of cells, and call initializer chain
-    Ncells=n;
-    initializeSimple2DActiveCell(Ncells);
-    //derive the vertices from a voronoi tesselation
-    setCellsVoronoiTesselation(spvInitialize);
-
-    setT1Threshold(0.01);
-    //initializes per-cell lists
-    initializeCellSorting();
-    cellEdgeFlips.resize(Ncells);
-    vector<int> ncz(Ncells,0);
-    fillGPUArrayWithVector(ncz,cellEdgeFlips);
-
-    vertexMasses.resize(Nvertices);
-    vertexVelocities.resize(Nvertices);
-    vector<Dscalar> vmasses(Nvertices,1.0);
-    fillGPUArrayWithVector(vmasses,vertexMasses);
-    vector<Dscalar2> velocities(Nvertices,make_Dscalar2(0.0,0.0));
-    fillGPUArrayWithVector(velocities,vertexVelocities);
-
-    //initializes per-vertex lists
-    displacements.resize(Nvertices);
-    initializeVertexSorting();
-    initializeEdgeFlipLists();
-
-    //initialize per-triple-vertex lists
-    vertexForceSets.resize(3*Nvertices);
-    voroCur.resize(3*Nvertices);
-    voroLastNext.resize(3*Nvertices);
-    cellSets.resize(3*Nvertices);
->>>>>>> 8bb70ac1
 
     growCellVertexListAssist.resize(1);
     ArrayHandle<int> h_grow(growCellVertexListAssist,access_location::host,access_mode::overwrite);
@@ -127,14 +94,6 @@
             vcn.data[3*vertexIndex+ii] = tti[temp_vcn.data[3*vv+ii]];
             };
         };
-<<<<<<< HEAD
-=======
-    vertexMax += 4;
-    vertexMax = 30;
-    cout << "Total number of neighs = " << nnum << endl;
-    cellVertices.resize(vertexMax*Ncells);
-    n_idx = Index2D(vertexMax,Ncells);
->>>>>>> 8bb70ac1
 
     for (int cc = 0; cc < Ncells; ++cc)
         {
@@ -619,13 +578,9 @@
                                d_cvn.data,
                                d_cv.data,
                                d_ffe.data,
-<<<<<<< HEAD
-                               cellNeighborIndexer,
-=======
                                d_ef.data,
                                d_cs.data,
-                               n_idx,
->>>>>>> 8bb70ac1
+                               cellNeighborIndexer,
                                Ncells);
             };
         //do we need to flip edges? Loop additional times?
@@ -640,7 +595,7 @@
             ArrayHandle<int> d_vcn(vertexCellNeighbors,access_location::device,access_mode::readwrite);
             ArrayHandle<int> d_ef(cellEdgeFlips,access_location::device,access_mode::readwrite);
             ArrayHandle<int4> d_cs(cellSets,access_location::device,access_mode::readwrite);
-            
+
             gpu_vm_flip_edges(d_vflipcur.data,
                                d_v.data,
                                d_vn.data,
