#include "std_include.h"

#include "cuda_runtime.h"
#include "cuda_profiler_api.h"

#define ENABLE_CUDA

#include "Simulation.h"
#include "voronoiQuadraticEnergy.h"
#include "selfPropelledParticleDynamics.h"
#include "selfPropelledCellVertexDynamics.h"
#include "vertexQuadraticEnergy.h"
#include "DatabaseNetCDFSPV.h"
#include "DatabaseNetCDFAVM.h"
#include "EnergyMinimizerFIRE2D.h"

/*!
This file compiles to produce an executable that demonstrates how to use the energy minimization
functionality of cellGPU. Now that energy minimization behaves like any other equation of motion, this
demonstration is pretty straightforward
*/

//! A function of convenience for setting FIRE parameters
void setFIREParameters(shared_ptr<EnergyMinimizerFIRE> emin, Dscalar deltaT, Dscalar alphaStart,
        Dscalar deltaTMax, Dscalar deltaTInc, Dscalar deltaTDec, Dscalar alphaDec, int nMin,
        Dscalar forceCutoff)
    {
    emin->setDeltaT(deltaT);
    emin->setAlphaStart(alphaStart);
    emin->setDeltaTMax(deltaTMax);
    emin->setDeltaTInc(deltaTInc);
    emin->setDeltaTDec(deltaTDec);
    emin->setAlphaDec(alphaDec);
    emin->setNMin(nMin);
    emin->setForceCutoff(forceCutoff);
    };

int main(int argc, char*argv[])
{
    //as in the examples in the main directory, there are a bunch of default parameters that
    //can be changed from the command line
    int numpts = 200;
    int USE_GPU = 0;
    int c;
    int tSteps = 1000;
    int initSteps = 1000;

    Dscalar dt = 0.1;
    Dscalar KA = 1.0;
    Dscalar p0 = 3.8;
    Dscalar a0 = 1.0;
    Dscalar v0 = 0.1;

    int program_switch = 0;
    while((c=getopt(argc,argv,"n:g:m:s:r:a:i:v:b:x:y:z:p:t:e:k:")) != -1)
        switch(c)
        {
            case 'n': numpts = atoi(optarg); break;
            case 't': tSteps = atoi(optarg); break;
            case 'g': USE_GPU = atoi(optarg); break;
            case 'i': initSteps = atoi(optarg); break;
            case 'z': program_switch = atoi(optarg); break;
            case 'e': dt = atof(optarg); break;
            case 'p': p0 = atof(optarg); break;
            case 'k': KA = atof(optarg); break;
            case 'a': a0 = atof(optarg); break;
            case 'v': v0 = atof(optarg); break;
            case '?':
                    if(optopt=='c')
                        std::cerr<<"Option -" << optopt << "requires an argument.\n";
                    else if(isprint(optopt))
                        std::cerr<<"Unknown option '-" << optopt << "'.\n";
                    else
                        std::cerr << "Unknown option character.\n";
                    return 1;
            default:
                       abort();
        };

    //clocks for timing information
    clock_t t1,t2;
<<<<<<< HEAD
    // if you want random numbers with a more random seed each run, set this to false
    bool reproducible = true;
    //check to see if we should run on a GPU
    bool initializeGPU = setCudaDevice(USE_GPU);
=======
    bool reproducible = false;
    bool initializeGPU = true;
    if (USE_GPU >= 0)
        {
        bool gpu = chooseGPU(USE_GPU);
        if (!gpu) return 0;
        cudaSetDevice(USE_GPU);
        }
    else
        initializeGPU = false;
>>>>>>> 8bb70ac1

    char dataname[256];
    sprintf(dataname,"../test.nc");

    //program_switch == 0 --> voronoi model
    if(program_switch == 0)
        {
        //initialize parameters and set up simulation
        shared_ptr<VoronoiQuadraticEnergy> spv = make_shared<VoronoiQuadraticEnergy>(numpts,1.0,4.0,reproducible);

        shared_ptr<EnergyMinimizerFIRE> fireMinimizer = make_shared<EnergyMinimizerFIRE>(spv);

        spv->setCellPreferencesUniform(1.0,p0);
        spv->setModuliUniform(KA,1.0);
        spv->setv0Dr(v0,1.0);

        SimulationPtr sim = make_shared<Simulation>();
        sim->setConfiguration(spv);
        sim->addUpdater(fireMinimizer,spv);
        sim->setIntegrationTimestep(dt);
        //if(initSteps > 0)
            //sim->setSortPeriod(initSteps/10);
        sim->setCPUOperation(!initializeGPU);

        SPVDatabaseNetCDF ncdat(numpts,dataname,NcFile::Replace);
        ncdat.WriteState(spv);

        for (int i = 0; i <tSteps;++i)
            {
            //these fire parameters are reasonably standard...
            setFIREParameters(fireMinimizer,dt,0.99,0.1,1.1,0.95,.9,4,1e-12);
            //...but incrementing by "50" timesteps here may be *very* short. May require many such loops to be well-minimized
            fireMinimizer->setMaximumIterations(50*(i+1));
            sim->performTimestep();
            ncdat.WriteState(spv);
            };
        printf("minimized value of q = %f\n",spv->reportq());
        ncdat.WriteState(spv);
        };

    //program_switch == 1 --> vertex model
    if(program_switch == 1)
        {
        shared_ptr<VertexQuadraticEnergy> avm = make_shared<VertexQuadraticEnergy>(numpts,1.0,p0,reproducible);

        shared_ptr<EnergyMinimizerFIRE> fireMinimizer = make_shared<EnergyMinimizerFIRE>(avm);

        SimulationPtr sim = make_shared<Simulation>();
        sim->setConfiguration(avm);
        sim->addUpdater(fireMinimizer,avm);
        sim->setIntegrationTimestep(dt);
//        if(initSteps > 0)
//           sim->setSortPeriod(initSteps/10);
        //set appropriate CPU and GPU flags
        sim->setCPUOperation(!initializeGPU);

        AVMDatabaseNetCDF ncdat(2*numpts,dataname,NcFile::Replace);
        ncdat.WriteState(avm);
        Dscalar mf;
        for (int i = 0; i <initSteps;++i)
            {
            setFIREParameters(fireMinimizer,dt,0.99,0.1,1.1,0.95,.9,4,1e-12);
            fireMinimizer->setMaximumIterations(tSteps*(i+1));
            sim->performTimestep();
            mf = fireMinimizer->getMaxForce();
            if (mf < 1e-12)
                    break;
            ncdat.WriteState(avm);
            };
        printf("minimized value of q = %f\n",avm->reportq());
        Dscalar meanQ = avm->reportq();
        Dscalar varQ = avm->reportVarq();
        Dscalar2 variances = avm->reportVarAP();
        printf("current KA = %f\t Cell <q> = %f\t Var(p) = %g\n",KA,meanQ,variances.y);
        ncdat.WriteState(avm);
        };
    if(initializeGPU)
        cudaDeviceReset();
    return 0;
};<|MERGE_RESOLUTION|>--- conflicted
+++ resolved
@@ -79,23 +79,10 @@
 
     //clocks for timing information
     clock_t t1,t2;
-<<<<<<< HEAD
     // if you want random numbers with a more random seed each run, set this to false
     bool reproducible = true;
     //check to see if we should run on a GPU
     bool initializeGPU = setCudaDevice(USE_GPU);
-=======
-    bool reproducible = false;
-    bool initializeGPU = true;
-    if (USE_GPU >= 0)
-        {
-        bool gpu = chooseGPU(USE_GPU);
-        if (!gpu) return 0;
-        cudaSetDevice(USE_GPU);
-        }
-    else
-        initializeGPU = false;
->>>>>>> 8bb70ac1
 
     char dataname[256];
     sprintf(dataname,"../test.nc");
