--- conflicted
+++ resolved
@@ -339,11 +339,7 @@
     Dscalar mf;
     for (int ii = 0; ii < initSteps; ++ii)
         {
-<<<<<<< HEAD
         if (ii > 0 && mf > 0.0001) return 0;
-=======
-        if (ii > 0 && mf >1.0) return 0;
->>>>>>> ab1a78d9
         FIREMIN->setMaximumIterations((tSteps)*(1+ii));
         sim->performTimestep();
         SPV->computeGeometryCPU();
