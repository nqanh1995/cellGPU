#ifndef vertexModelBase_H
#define vertexModelBase_H

#include "simpleVertexModelBase.h"

/*! \file vertexModelBase.h */
//!A class that can calculate many geometric and topological features common to three-fold coordinated vertex models
/*!
This class focuses on many energy-functional independent featuers of 2D vertex models that are further
specialized by having all vertices by three-fold coordinated. It can compute geometric features of cells,
such as their area and perimeter; and it is where a geometric form of cell division and death is implemented.

Vertex models have to maintain the topology of the cell network by hand, so child classes need to
implement not only an energy functional (and corresponding force law), but also rules for topological
transitions. This base class will implement a very simple T1 transition scheme
Only T1 transitions are currently implemented, and they occur whenever two vertices come closer
than a set threshold distance.
 */

class vertexModelBase : public simpleVertexModelBase
    {
    public:
        //!Initialize vertexModelBase, set random orientations for vertex directors, prepare data structures
        void initializeVertexModelBase(int n);

        //!Compute the geometry (area & perimeter) of the cells on the CPU
        virtual void computeGeometryCPU();
        //!Compute the geometry (area & perimeter) of the cells on the GPU
        virtual void computeGeometryGPU();

        //!Divide cell...vector should be cell index i, vertex 1 and vertex 2
        virtual void cellDivision(const vector<int> &parameters,const vector<Dscalar> &dParams = {});

        //!Kill the indexed cell...cell must have only three associated vertices
        virtual void cellDeath(int cellIndex);

        //!Simple test for T1 transitions (edge length less than threshold) on the CPU
        void testAndPerformT1TransitionsCPU();
        //!Simple test for T1 transitions (edge length less than threshold) on the GPU...calls the following functions
        void testAndPerformT1TransitionsGPU();

        //!update/enforce the topology, performing simple T1 transitions
        virtual void enforceTopology();

        //!spatially sort the *vertices* along a Hilbert curve for data locality
        virtual void spatialSorting();

    protected:
        //!Initialize the data structures for edge flipping...should also be called if Nvertices changes
        void initializeEdgeFlipLists();

        //!test the edges for a T1 event, and grow the cell-vertex list if necessary
        void testEdgesForT1GPU();
        //!perform the edge flips found in the previous step
        void flipEdgesGPU();

        //!For finding T1s on the CPU; find the set of vertices and cells involved in the transition
        void getCellVertexSetForT1(int v1, int v2, int4 &cellSet, int4 &vertexSet, bool &growList);

<<<<<<< HEAD
=======
        //! data structure to help with not simultaneously trying to flip nearby edges
        GPUArray<int> finishedFlippingEdges;

        //! data structure per cell for not simulataneously flipping nearby edges
        GPUArray<int> cellEdgeFlips;
        //! data structure per cell for not simulataneously flipping nearby edges
        GPUArray<int4> cellSets;
    //reporting functions
    public:
        //!Handy for debugging T1 transitions...report the vertices owned by cell i
        void reportNeighborsCell(int i)
            {
            ArrayHandle<int> h_cvn(cellVertexNum,access_location::host,access_mode::read);
            ArrayHandle<int> h_cv(cellVertices,access_location::host,access_mode::read);
            int cn = h_cvn.data[i];
            printf("Cell %i's neighbors:\n",i);
            for (int n = 0; n < cn; ++n)
                {
                printf("%i, ",h_cv.data[n_idx(n,i)]);
                }
            cout <<endl;
            };
>>>>>>> 8bb70ac1
    };
#endif<|MERGE_RESOLUTION|>--- conflicted
+++ resolved
@@ -57,8 +57,6 @@
         //!For finding T1s on the CPU; find the set of vertices and cells involved in the transition
         void getCellVertexSetForT1(int v1, int v2, int4 &cellSet, int4 &vertexSet, bool &growList);
 
-<<<<<<< HEAD
-=======
         //! data structure to help with not simultaneously trying to flip nearby edges
         GPUArray<int> finishedFlippingEdges;
 
@@ -77,10 +75,9 @@
             printf("Cell %i's neighbors:\n",i);
             for (int n = 0; n < cn; ++n)
                 {
-                printf("%i, ",h_cv.data[n_idx(n,i)]);
+                printf("%i, ",h_cv.data[cellNeighborIndexer(n,i)]);
                 }
             cout <<endl;
             };
->>>>>>> 8bb70ac1
     };
 #endif