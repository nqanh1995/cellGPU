#ifndef SIMPLE2DCELL_H
#define SIMPLE2DCELL_H

#include "Simple2DModel.h"
#include "indexer.h"
#include "gpubox.h"
#include "HilbertSort.h"
#include "noiseSource.h"
#include "functions.h"

/*! \file Simple2DCell.h */
//! Implement data structures and functions common to many off-lattice models of cells in 2D
/*!
A class defining some of the fundamental attributes and operations common to 2D off-lattice models
of cells. Note that while all 2D off-lattice models use some aspects of this base class, not all of
them are required to implement or use all of the below
*/
class Simple2DCell : public Simple2DModel
    {
    public:
        //!initialize member variables to some defaults
        Simple2DCell();

        //! initialize class' data structures and set default values
        void initializeSimple2DCell(int n);

        //!Enforce GPU-only operation. This is the default mode, so this method need not be called most of the time.
        virtual void setGPU(){GPUcompute = true;};

        //!Enforce CPU-only operation. Derived classes might have to do more work when the CPU mode is invoked
        virtual void setCPU(){GPUcompute = false;};

        //!Enforce GPU or CPU operation via flag
        virtual void setGPU(bool usegpu){GPUcompute = usegpu;};
        //!Allow for a reproducibility call to be made
        virtual void setReproducible(bool rep){Reproducible = rep;};
        
        //!get the number of degrees of freedom, defaulting to the number of cells
        virtual int getNumberOfDegreesOfFreedom(){return Ncells;};

        //!do everything necessary to compute forces in the current model
        virtual void computeForces(){};

        //!call either the computeGeometryCPU or GPU routines for the current model
        virtual void computeGeometry();
        //!let computeGeometryCPU be defined in derived classes
        virtual void computeGeometryCPU(){};
        //!let computeGeometryGPU be defined in derived classes
        virtual void computeGeometryGPU(){};


        //!do everything necessary to compute the energy for the current model
        virtual Dscalar computeEnergy(){Energy = 0.0; return 0.0;};
        //!Call masses and velocities to get the total kinetic energy
        Dscalar computeKineticEnergy();
        //!Call masses and velocities to get the average kinetic contribution to the pressure tensor
        Dscalar4 computeKineticPressure();

        //!copy the models current set of forces to the variable
        virtual void getForces(GPUArray<Dscalar2> &forces){};

        //!move the degrees of freedom
        virtual void moveDegreesOfFreedom(GPUArray<Dscalar2> &displacements,Dscalar scale = 1.){};

        //!Do everything necessary to update or enforce the topology in the current model
        virtual void enforceTopology(){};

        //!Set uniform cell area and perimeter preferences
        void setCellPreferencesUniform(Dscalar A0, Dscalar P0);

        //!Set cell area and perimeter preferences according to input vector
        void setCellPreferences(vector<Dscalar2> &AreaPeriPreferences);

        //!Set random cell positions, and set the periodic box to a square with average cell area=1
        void setCellPositionsRandomly();

        //!allow for cell division, according to a vector of model-dependent parameters
        virtual void cellDivision(const vector<int> &parameters,const vector<Dscalar> &dParams={});

        //!allow for cell death, killing off the cell with the specified index
        virtual void cellDeath(int cellIndex);

        //!Set cell positions according to a user-specified vector
        void setCellPositions(vector<Dscalar2> newCellPositions);
        //!Set vertex positions according to a user-specified vector
        void setVertexPositions(vector<Dscalar2> newVertexPositions);
        //!Set velocities via a temperature. The return value is the total kinetic energy
        Dscalar setCellVelocitiesMaxwellBoltzmann(Dscalar T);
        //!Set velocities via a temperature for the vertex degrees of freedom
        Dscalar setVertexVelocitiesMaxwellBoltzmann(Dscalar T);

        //! set uniform moduli for all cells
        void setModuliUniform(Dscalar newKA, Dscalar newKP);

        //!Set all cells to the same "type"
        void setCellTypeUniform(int i);
        //!Set cells to different "type"
        void setCellType(vector<int> &types);

        //!An uncomfortable function to allow the user to set vertex topology "by hand"
        void setVertexTopologyFromCells(vector< vector<int> > cellVertexIndices);

        //!return the gpubox
        virtual gpubox & returnBox(){return *(Box);};

        //!This can be used, but should not normally be. This re-assigns the pointer
        void setBox(BoxPtr _box){Box = _box;};

        //!return the base "itt" re-indexing vector
        virtual vector<int> & returnItt(){return itt;};

        //GPUArray returners...
        //!Return a reference to moduli
        virtual GPUArray<Dscalar2> & returnModuli(){return Moduli;};
        //!Return a reference to AreaPeri array
        virtual GPUArray<Dscalar2> & returnAreaPeri(){return AreaPeri;};
        //!Return a reference to AreaPeriPreferences
        virtual GPUArray<Dscalar2> & returnAreaPeriPreferences(){return AreaPeriPreferences;};
        //!Return a reference to velocities on cells. VertexModelBase will instead return vertexVelocities
        virtual GPUArray<Dscalar2> & returnVelocities(){return cellVelocities;};
        //!Return a reference to Positions on cells
        virtual GPUArray<Dscalar2> & returnPositions(){return cellPositions;};
        //!Return a reference to forces on cells
        virtual GPUArray<Dscalar2> & returnForces(){return cellForces;};
        //!Return a reference to Masses on cells
        virtual GPUArray<Dscalar> & returnMasses(){return cellMasses;};

        //!Return other data just returns the masses; in this class it's not needed
        virtual GPUArray<Dscalar> & returnOtherData(){return cellMasses;};
        //!Set the simulation time stepsize
        void setDeltaT(Dscalar dt){deltaT = dt;};

    //protected functions
    protected:
        //!set the size of the cell-sorting structures, initialize lists simply
        void initializeCellSorting();
        //!set the size of the vertex-sorting structures, initialize lists simply
        void initializeVertexSorting();
        //!Re-index cell arrays after a spatial sorting has occured.
        void reIndexCellArray(GPUArray<int> &array);
        //!why use templates when you can type more?
        void reIndexCellArray(GPUArray<Dscalar> &array);
        //!why use templates when you can type more?
        void reIndexCellArray(GPUArray<Dscalar2> &array);
        //!Re-index vertex after a spatial sorting has occured.
        void reIndexVertexArray(GPUArray<int> &array);
        //!why use templates when you can type more?
        void reIndexVertexArray(GPUArray<Dscalar> &array);
        //!why use templates when you can type more?
        void reIndexVertexArray(GPUArray<Dscalar2> &array);
        //!Perform a spatial sorting of the cells to try to maintain data locality
        void spatiallySortCells();
        //!A utility for the above, reIndexes a lot of cell arrays
        void cellStructureSort();

    //public member variables
    public:
        //!Number of cells in the simulation
        int Ncells;
        //!Number of vertices
        int Nvertices;

        //! Cell positions... not used for computation, but can track, e.g., MSD of cell centers
        GPUArray<Dscalar2> cellPositions;
        //! Position of the vertices
        GPUArray<Dscalar2> vertexPositions;
        //!The velocity vector of cells (only relevant if the equations of motion use it)
        GPUArray<Dscalar2> cellVelocities;
        //!The masses of the cells
        GPUArray<Dscalar> cellMasses;
        //!The velocity vector of vertices (only relevant if the equations of motion use it)
        GPUArray<Dscalar2> vertexVelocities;
        //!The masses of the vertices
        GPUArray<Dscalar> vertexMasses;

        //! VERTEX neighbors of every vertex
        /*!
        in general, we have:
        vertexNeighbors[3*i], vertexNeighbors[3*i+1], and vertexNeighbors[3*i+2] contain the indices
        of the three vertices that are connected to vertex i
        */
        GPUArray<int> vertexNeighbors;

        void getCellNeighs(int idx, int &nNeighs, vector<int> &neighs)
            {
            ArrayHandle<int> h_nn(cellNeighborNum,access_location::host,access_mode::read);
            ArrayHandle<int> h_n(cellNeighbors,access_location::host,access_mode::read);
            nNeighs = h_nn.data[idx];
            neighs.resize(nNeighs);
            for (int nn = 0; nn < nNeighs;++nn)
                neighs[nn] = h_n.data[n_idx(nn,idx)];
            }

        //! Cell neighbors of every vertex
        /*!
        in general, we have:
        vertexCellNeighbors[3*i], vertexCellNeighbors[3*i+1], and vertexCellNeighbors[3*i+2] contain
        the indices of the three cells are neighbors of vertex i
        */
        GPUArray<int> vertexCellNeighbors;
        //!A 2dIndexer for computing where in the GPUArray to look for a given cell's vertices
        Index2D n_idx;
        //!The number of CELL neighbors of each cell. For simple models this is the same as cellVertexNum, but does not have to be
        GPUArray<int> cellNeighborNum;
        //! CELL neighbors of every cell
        GPUArray<int> cellNeighbors;
        //!The number of vertices defining each cell
        /*!
        cellVertexNum[c] is an integer storing the number of vertices that make up the boundary of cell c.
        */
        GPUArray<int> cellVertexNum;

        //!an array containing net force on each vertex
        GPUArray<Dscalar2> vertexForces;
        //!an array containing net force on each cell
        GPUArray<Dscalar2> cellForces;
        //!An array of integers labeling cell type...an easy way of determining if cells are different.
        /*!
        Please note that "type" is not meaningful unless it is used by child classes. That is, things
        like area/perimeter preferences, or motility, or whatever are neither set nor accessed by
        cell type, but rather by cell index! Thus, this is just an additional data structure that
        can be useful. For instance, the VoronoiTension2D classes uses the integers of cellType to
        determine when to apply an additional line tension between cells.
        */
        GPUArray<int> cellType;
        //!A indexer for turning a pair of cell types into a 1-D index
        Index2D cellTypeIndexer;

        //!The current potential energy of the system; only updated when an explicit energy calculation is called (i.e. not by default each timestep)
        Dscalar Energy;
        //!The current kinetic energy of the system; only updated when an explicit calculation is called
        Dscalar KineticEnergy;
        //!To write consistent files...the cell that started the simulation as index i has current index tagToIdx[i]
        /*!
         The Hilbert sorting stuff makes keeping track of particles, and re-indexing things when
         particle number changes, a pain. Here's a description of the four relevant data structures.
         tagToIdx[i] = a. At the beginning of a simulation, a particle had index "i", meaning its
                        current state was found in position "i" of all various data vectors and arrays.
                        That same particle's data is now in position "a" of those data structures.
                        Short version: "Where do I look to find info for what I orinally called partice i?"
        idxToTag[a] = i. That is, idxToTag just helps invert the tagToIdx list.
                    idxToTag[tagToIdx[i]]=i
        The above two structures (and the vertex versions of them) tell you how to go back and forth
        between the current state of the system and the initial state of the system. What about going
        back and forth between the current sorted state and the previous sorted state? The "itt" and
        "tti" vectors give this information.
        The itt and tti vectors are completely overwritten each time a spatial sorting is called.
        By the way, I apologize if the nomenclature of "index" vs. "tag" is the opposite of what you,
        the reader of these code comments, might expect.
        */
        vector<int> tagToIdx;
        //!To write consistent files...the vertex that started the simulation as index i has current index tagToIdx[i]
        vector<int> tagToIdxVertex;

        //!the box defining the periodic domain
        BoxPtr Box;

        //! Count the number of times "performTimeStep" has been called
        int Timestep;
        //!The time stepsize of the simulation
        Dscalar deltaT;

        //!Are the forces (and hence, the geometry) up-to-date?
        bool forcesUpToDate;

    //protected member variables
    protected:
        //!Compute aspects of the model on the GPU
        bool GPUcompute;

        //! A flag that determines whether the GPU RNG is the same every time.
        bool Reproducible;
        //! A source of noise for random cell initialization
        noiseSource noise;
        //!the area modulus
        Dscalar KA;
        //!The perimeter modulus
        Dscalar KP;
        //!The area and perimeter moduli of each cell. CURRENTLY NOT SUPPORTED, BUT EASY TO IMPLEMENT
        GPUArray<Dscalar2> Moduli;//(KA,KP)

        //!The current area and perimeter of each cell
        GPUArray<Dscalar2> AreaPeri;//(current A,P) for each cell
        //!The area and perimeter preferences of each cell
        GPUArray<Dscalar2> AreaPeriPreferences;//(A0,P0) for each cell
        //!A structure that indexes the vertices defining each cell
        /*!
        cellVertices is a large, 1D array containing the vertices associated with each cell.
        It must be accessed with the help of the Index2D structure cellNeighborIndexer.
        the index of the kth vertex of cell c (where the ordering is counter-clockwise starting
        with a random vertex) is given by
        cellVertices[cellNeighborIndexer(k,c)];
        */
        GPUArray<int> cellVertices;
<<<<<<< HEAD
        //!A 2dIndexer for computing where in the GPUArray to look for a given cell's vertices (or cell neighbors)
        Index2D cellNeighborIndexer;
=======
>>>>>>> 8bb70ac1
        //!An upper bound for the maximum number of neighbors that any cell has
        int vertexMax;
        //!3*Nvertices length array of the position of vertices around cells
        /*!
        For both vertex and Voronoi models, it may help to save the relative position of the vertices around a
        cell, either for easy force computation or in the geometry routine, etc.
        voroCur.data[cellNeighborIndexer(nn,i)] gives the nth vertex, in CCW order, of cell i
        */
        GPUArray<Dscalar2> voroCur;
        //!3*Nvertices length array of the position of the last and next vertices along the cell
        //!Similarly, voroLastNext.data[cellNeighborIndexer(nn,i)] gives the previous and next vertex of the same
        GPUArray<Dscalar4> voroLastNext;

        //!A map between cell index and the spatially sorted version.
        /*!
        sortedArray[i] = unsortedArray[itt[i]] after a hilbert sort
        */
        vector<int> itt;
        //!A temporary structure that inverts itt
        vector<int> tti;
        //!A temporary structure that inverse tagToIdx
        vector<int> idxToTag;
        //!A map between vertex index and the spatially sorted version.
        vector<int> ittVertex;
        //!A temporary structure that inverts itt
        vector<int> ttiVertex;
        //!A temporary structure that inverse tagToIdx
        vector<int> idxToTagVertex;

        //!An array of displacements used only for the equations of motion
        GPUArray<Dscalar2> displacements;

    //reporting functions
    public:
        //!Get the maximum force on a cell
        Dscalar getMaxForce()
            {
            Dscalar maxForceNorm = 0.0;
            ArrayHandle<Dscalar2> h_f(cellForces,access_location::host,access_mode::read);
            for (int i = 0; i < Ncells; ++i)
                {
                Dscalar2 temp2 = h_f.data[i];
                Dscalar temp = sqrt(temp2.x*temp2.x+temp2.y*temp2.y);
                temp = max(fabs(temp2.x),fabs(temp2.y));
                if (temp >maxForceNorm)
                    maxForceNorm = temp;
                };
            return maxForceNorm;
            };
        //!Report the current average force on each cell
        void reportMeanCellForce(bool verbose);
        //!Report the current average force per vertex...should be close to zero
        void reportMeanVertexForce(bool verbose = false)
                {
                ArrayHandle<Dscalar2> f(vertexForces,access_location::host,access_mode::read);
                Dscalar fx= 0.0;
                Dscalar fy = 0.0;
                for (int i = 0; i < Nvertices; ++i)
                    {
                    fx += f.data[i].x;
                    fy += f.data[i].y;
                    if (verbose)
                        printf("vertex %i force = (%g,%g)\n",i,f.data[i].x,f.data[i].y);
                    };
                printf("mean force = (%g,%g)\n",fx/Nvertices, fy/Nvertices);
                };

        //!report the current total area, and optionally the area and perimeter for each cell
        void reportAP(bool verbose = false)
                {
                ArrayHandle<Dscalar2> ap(AreaPeri,access_location::host,access_mode::read);
                Dscalar vtot= 0.0;
                for (int i = 0; i < Ncells; ++i)
                    {
                    if(verbose)
                        printf("%i: (%f,%f)\n",i,ap.data[i].x,ap.data[i].y);
                    vtot+=ap.data[i].x;
                    };
                printf("total area = %f\n",vtot);
                };
        //! Report the average value of p/sqrt(A) for the cells in the system
        Dscalar reportq();

        //! Report the variance of p/sqrt(A) for the cells in the system
        Dscalar reportVarq();
        //! Report the variance of A and P for the cells in the system
        Dscalar2 reportVarAP();

        //! Report the mean value of the perimeter
        Dscalar reportMeanP();

        // virtual functions for interfacing with a Simulation
        virtual void setCPU(bool a) = 0;
        virtual void setv0Dr(Dscalar a, Dscalar b) = 0;
    };

typedef shared_ptr<Simple2DCell> ForcePtr;
typedef weak_ptr<Simple2DCell> WeakForcePtr;
#endif<|MERGE_RESOLUTION|>--- conflicted
+++ resolved
@@ -34,7 +34,7 @@
         virtual void setGPU(bool usegpu){GPUcompute = usegpu;};
         //!Allow for a reproducibility call to be made
         virtual void setReproducible(bool rep){Reproducible = rep;};
-        
+
         //!get the number of degrees of freedom, defaulting to the number of cells
         virtual int getNumberOfDegreesOfFreedom(){return Ncells;};
 
@@ -188,7 +188,7 @@
             nNeighs = h_nn.data[idx];
             neighs.resize(nNeighs);
             for (int nn = 0; nn < nNeighs;++nn)
-                neighs[nn] = h_n.data[n_idx(nn,idx)];
+                neighs[nn] = h_n.data[cellNeighborIndexer(nn,idx)];
             }
 
         //! Cell neighbors of every vertex
@@ -198,8 +198,6 @@
         the indices of the three cells are neighbors of vertex i
         */
         GPUArray<int> vertexCellNeighbors;
-        //!A 2dIndexer for computing where in the GPUArray to look for a given cell's vertices
-        Index2D n_idx;
         //!The number of CELL neighbors of each cell. For simple models this is the same as cellVertexNum, but does not have to be
         GPUArray<int> cellNeighborNum;
         //! CELL neighbors of every cell
@@ -292,11 +290,8 @@
         cellVertices[cellNeighborIndexer(k,c)];
         */
         GPUArray<int> cellVertices;
-<<<<<<< HEAD
         //!A 2dIndexer for computing where in the GPUArray to look for a given cell's vertices (or cell neighbors)
         Index2D cellNeighborIndexer;
-=======
->>>>>>> 8bb70ac1
         //!An upper bound for the maximum number of neighbors that any cell has
         int vertexMax;
         //!3*Nvertices length array of the position of vertices around cells
