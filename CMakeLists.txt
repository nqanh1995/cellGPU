--- conflicted
+++ resolved
@@ -13,25 +13,10 @@
 
 
 set(CMAKE_CC_FLAGS "${CMAKE_CC_FLAGS}")
-<<<<<<< HEAD
-set(CMAKE_CXX_FLAGS "${CMAKE_CXX_FLAGS} -O3 -std=c++14 -DBOOST_MATH_DISABLE_FLOAT128 -fopenmp -frounding-math")
+#note: CGAL (which I will get rid of someday) needs at least c++14; some advanced gcc compilers will throw errors if you don't set the cpp standard to 17, though
+set(CMAKE_CXX_FLAGS "${CMAKE_CXX_FLAGS} -O3 -std=c++17 -DBOOST_MATH_DISABLE_FLOAT128 -fopenmp -frounding-math")
 set(CMAKE_CUDA_FLAGS "${CUDA_NVCC_FLAGS} --expt-relaxed-constexpr -arch=sm_${CUDA_ARCH} -gencode=arch=compute_${CUDA_ARCH},code=sm_${CUDA_ARCH}")
 set(CMAKE_CUDA_ARCHITECTURES ${CUDA_ARCH})
-=======
-#note: CGAL (which I will get rid of someday) needs at least c++14; some advanced gcc compilers will throw errors if you don't set the cpp standard to 17, though
-set(CMAKE_CXX_FLAGS "${CMAKE_CXX_FLAGS} -O3 -std=c++17 -DBOOST_MATH_DISABLE_FLOAT128 -fopenmp  -frounding-math")
-#the arch compute and sm stuff below should be customized for your hardware
-set(CUDA_NVCC_FLAGS "${CUDA_NVCC_FLAGS} --expt-relaxed-constexpr
-                                        -arch=sm_80
-                                        -gencode=arch=compute_80,code=sm_80
-                                        -gencode=arch=compute_86,code=sm_86
-					")
-#                                        -gencode=arch=compute_30,code=sm_30
-#                                        -gencode=arch=compute_50,code=sm_50
-#                                        -gencode=arch=compute_52,code=sm_52
-#                                        ")
-                                        #")#-gencode arch=compute_30,code=sm_30 -Wno-deprecated-gpu-targets ")#-Xptxas -O3 -Xcompiler -O3") -Wno-deprecated-gpu-targets
->>>>>>> 5631c213
 
 if(${CMAKE_BUILD_TYPE} MATCHES "Debug")
     add_definitions(-DDEBUGFLAGUP)
@@ -78,14 +63,14 @@
     )
 
 # list the names of cpp files corresponding to linked executables you'd like...
-foreach(ARG 
+foreach(ARG
         voronoi
         Vertex
         )
 add_executable("${ARG}.out" "${ARG}.cpp" )
 target_link_libraries("${ARG}.out"
     ${CUDA_LIBRARIES}
-    ${myLibs} 
+    ${myLibs}
     CGAL::CGAL
     netcdf
     netcdf_c++
