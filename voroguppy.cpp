--- conflicted
+++ resolved
@@ -127,7 +127,6 @@
     spv.setv0Dr(v0,1.0);
     spv.setDeltaT(dt);
 
-<<<<<<< HEAD
     /*
     //compare with output of mattias' code
     char fn[256];
@@ -141,11 +140,6 @@
     spv.sumForceSets();
     spv.reportForces();
     */
-=======
-    vector<int> types(numpts,0);
-    for (int ii = 0; ii < numpts; ++ii) types[ii]=ii;
-    spv.setCellType(types);
->>>>>>> fde29c9a
 
 
     printf("starting initialization\n");
