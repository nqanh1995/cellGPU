--- conflicted
+++ resolved
@@ -18,7 +18,7 @@
 along with a range of v0 and p0. This program also demonstrates the use of brownian dynamics
 applied to the vertices themselves.
 NOTE that in the output, the forces and the positions are not, by default, synchronized! The NcFile
-records the force from the last time "computeForces()" was called, and generally the equations of motion will 
+records the force from the last time "computeForces()" was called, and generally the equations of motion will
 move the positions. If you want the forces and the positions to be sync'ed, you should call the
 vertex model's computeForces() funciton right before saving a state.
 */
@@ -74,11 +74,6 @@
     int Nvert = 2*numpts;
     AVMDatabaseNetCDF ncdat(Nvert,dataname,NcFile::Replace);
 
-<<<<<<< HEAD
-=======
-    bool runSPV = true;//setting this to true will relax the random cell positions to something more uniform before running vertex model dynamics
-
->>>>>>> 8bb70ac1
     //We will define two potential equations of motion, and choose which later on.
     //define an equation of motion object...here for self-propelled cells
     EOMPtr spp = make_shared<selfPropelledCellVertexDynamics>(numpts,Nvert);
